--- conflicted
+++ resolved
@@ -4,16 +4,10 @@
   "max_epochs": 50,
   "dropout": 0.1,
   "early_stopping": true,
-<<<<<<< HEAD
   "early_stopping_patience": 6,
   "early_stopping_delta": 0.1,
+  "loss_function": "cross_entropy",
   "lr_scheduler": "plateau",
-=======
-  "early_stopping_patience": 4,
-  "early_stopping_delta": 0.05,
-  "loss_function": "cross_entropy",
-  "lr_scheduler": "warmup_cosine_annealing",
->>>>>>> 68330a58
   "log_losses": "both",
   "lr_scheduler_kwargs": {
     "patience": 2,

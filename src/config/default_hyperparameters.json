--- conflicted
+++ resolved
@@ -3,13 +3,8 @@
   "optimizer": "adam",
   "max_epochs": 50,
   "early_stopping": true,
-<<<<<<< HEAD
-  "early_stopping_patience": 3,
-  "early_stopping_delta": 0.05,
-=======
   "early_stopping_patience": 4,
   "early_stopping_delta": 0.03,
->>>>>>> 72906b2d
   "lr_scheduler": "warmup_cosine_annealing",
   "log_losses": "both",
   "lr_scheduler_kwargs": {
